--- conflicted
+++ resolved
@@ -34,12 +34,8 @@
 
 pytest.register_assert_rewrite('end2end.fixtures')
 
-<<<<<<< HEAD
+from end2end.fixtures.notificationserver import notification_server
 from end2end.fixtures.webserver import server, server_per_test, server2, ssl_server
-=======
-from end2end.fixtures.notificationserver import notification_server
-from end2end.fixtures.webserver import server, server_per_test, ssl_server
->>>>>>> 41bcada1
 from end2end.fixtures.quteprocess import (quteproc_process, quteproc,
                                           quteproc_new)
 from end2end.fixtures.testprocess import pytest_runtest_makereport
@@ -176,7 +172,6 @@
         ('js_headers', 'Sets headers dynamically via JS',
          pytest.mark.skipif,
          config.webengine and not header_bug_fixed),
-<<<<<<< HEAD
         ('qtwebkit_pdf_imageformat_skip',
          'Skipped with QtWebKit if PDF image plugin is available',
          pytest.mark.skipif,
@@ -185,13 +180,10 @@
          'Skipped on Windows',
          pytest.mark.skipif,
          utils.is_windows),
-
-=======
         # WORKAROUND for https://www.riverbankcomputing.com/pipermail/pyqt/2020-May/042918.html
         ('qtwebengine_py_5_15', 'Skipped with PyQtWebEngine < 5.15',
          pytest.mark.skipif,
          config.webengine and not _pyqt_webengine_at_least_5_15()),
->>>>>>> 41bcada1
     ]
 
     for item in items:
